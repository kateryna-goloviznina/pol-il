# pol_il

_Kateryna Goloviznina_ \
_[Agilio Padua](http://perso.ens-lyon.fr/agilio.padua)_

## Contents

* `polarizer.py`: introduces Drude induced dipoles into [LAMMPS](http://lammps.sandia.gov/) input files.

* `scaleLJ.py`: scales pair coefficients of Lennard-Jones interactions.

* `alpha.ff`: Drude induced dipole database.

* `fragment.ff`: fragment database.

* `fragment_topologies/`: structure files for typical IL fragments.

* `example_il/`: examples of [C4C1im][DCA] molecule files and force field database (aprotic ionic liquid).

* `example_pil/`: examples of ethylammonium nitrate (EAN) molecule files and force field database (protic ionic liquid).

* `example_des/`: examples of choline chloride - ethylene glycol (ChCl-EG) molecule files and force field database (deep eutectic solvent).

## Requirements

* [Python](http://www.python.org/)
* [fftool](https://github.com/agiliopadua/fftool)
* [Packmol](http://www.ime.unicamp.br/~martinez/packmol/)


## Obtaining

Download the files or clone the repository:

    git clone https://github.com/agiliopadua/pol_il.git


## Tutorial

These are instructions on how to build an initial configuration for a
polarisable system composed of molecules, ions or materials.

To perform the simulation of a polarisable system, the `USER-DRUDE` package should be enabled during LAMMPS compilation.

Two systems, 1-butyl-3-methylimidazolium dicyanamide ([C4C1im][DCA]) and
ethylammonium nitrate (EAN), are considered as examples of aprotic and protic ionic liquids, respectively.

**Example 1. Aprotic ionic liquid.**

The input files for a system consisting of one [C4C1im]+ cation and one [DCA]- anion can be found in the `example_il/` folder.


## 1. Create input files for a non-polarizable system 

Use `fftool` to create `data.lmp`, `in.lmp` and `pair.lmp` files. A separate `pair.lmp` file containing all i-j pair coefficients is required for future procedures and can be created using the `-a` option of `fftool`. The detailed instructions on how to use `fftool` can be found [here](https://github.com/agiliopadua/fftool).

    fftool 1 c4c1im.zmat 1 dca.zmat -b 20
    packmol < pack.inp
    fftool 1 c4c1im.zmat 1 dca.zmat -b 20 -a -l


## 2. Add Drude induced dipoles to LAMMPS data file using the `polarizer.py` script.

    python polarizer.py c4c1im.zmat dca.zmat -f alpha.ff -q -id data.lmp -od data-p.lmp

The script requires a file containing the specification of Drude induced dipoles according to the following format, and specified with the `-f` option:

    # alpha.ff
    type  dm/u  dq/e  k/(kJ/molA2)  alpha/A3  thole
    CR    0.4   -1.0     4184.0     1.122     2.6
    NA    0.4   -1.0     4184.0     1.208     2.6
    ...

where
    * `dm` is the mass to place on the Drude particle (taken from its core),
    * `dq` is the charge to place on the Drude particle (taken from its core),
    * `k` is the harmonic force constant of the bond between core and Drude,
    * `alpha` is the polarizability (hydrogen aroms are not merged),
    * `thole` is a parameter of the Thole damping function.

The harmonic constant and the charge on the Drude particle are related though the relation <img src="https://render.githubusercontent.com/render/math?math=\alpha = q_D^2/k_D">. Use the `-q` option to read the force constant from the input file and to calculate Drude charge from the polarizabilities or the `-k` option to read the Drude charge from `alpha.ff` and to recalculate the force constant according to the relation above.

A Drude particle is created for each atom in the LAMMPS data file that corresponds to an atom type given in the Drude file. Since LAMMPS uses numbers for atom types in the data file, a comment after each line in the Masses section needs to be introduced in the original data file to allow identification of the atom types within the force field database:

    Masses
    1   14.007  # NA
    2   12.011  # CR
    ...

This script then adds new atom types, new bond types, new atoms and new bonds into a new `data-p.lmp` file. It also generates commands to be included in the `LAMMPS` input script and outputs them to the terminal. They are related to the topology and the force field, namely the `fix drude` and `pair_style` commands, and include examples of thermostats:

    # Commands to include in the LAMMPS input script

    # adapt the pair_style command as needed
    pair_style hybrid/overlay ... coul/long/cs 12.0 thole 2.600 12.0

    # new data file with Drude oscillators added
    read_data data-p.lmp

    # read pair interactions involving Drude particles
    # Thole damping recommended if more than 1 Drude per molecule
    include pair-drude.lmp

    # convenient atom groups (for shake, thermostats...)
    group ATOMS type 1 2 3 4 5 6 7 8 9 10 11 12 13 14 15
    group CORES type 1 2 3 4 6 9 10 12 13 14 15
    group DRUDES type 16 17 18 19 20 21 22 23 24 25 26

    # identify each atom type: [C]ore, [D]rude, [N]on-polarizable
    fix DRUDE all drude C C C C N C N N C C N C C C C D D D D D D D D D D D

    # store velocity information of ghost atoms
    comm_modify vel yes

    variable TK equal 300.0
    variable TDRUDE equal 1.0
    variable PBAR equal 1.0

    # temperature-grouped multiple Nosé-Hoover thermostats and barostat
    fix TSTAT all tgnpt/drude temp ${TK} ${TK} 100 ${TDRUDE} 20 iso ${PBAR} ${PBAR} 1000

    # output the temperatures of molecular COM, COM of DC-DP, and DP
    thermo_style custom step [...] f_TSTAT[1] f_TSTAT[2] f_TSTAT[3]

    # write Drude particles to dump file
    dump_modify ... element ... D D D D D D D D D D D

    # ATTENTION!
    #  * read_data may need 'extra/special/per/atom' keyword, LAMMPS will exit with a message
    #  * if using fix shake the group-ID must not include Drude particles; use group ATOMS
    #  * give all I<=J pair interactions, no mixing
    #  * pair style coul/long/cs from CORESHELL package is used for interactions of DP;
    #    alternatively pair lj/cut/thole/long could be used avoiding hybrid/overlay and
    #    allowing mixing; see doc pages.

Pair i-j interactions between induced dipoles are described by `pair_coeff` in `pair-drude.lmp`, created by this script. We propose to concatenate `pair.lmp` and `pair-drude.lmp` files into `pair-p.lmp`.


<<<<<<< HEAD
## 3. Scale parameters of LJ interactions between particular fragments.
=======
    Pair i-j interactions between induced dipoles are described by `pair_coeff` in `pair-drude.lmp`. The script creates these files and concatenates `pair.lmp` and `pair-drude.lmp` files into `pair-p.lmp`, which is used for the next step.
>>>>>>> a55c1326

    python scaleLJ.py -f fragment.ff -a alpha.ff -i fragment.inp -ip pair-p.lmp -op pair-p-sc.lmp

The script performs modification of Lennard-Jones interaction between atoms of the fragments. To prevent double counting of the induction effects, which are included implicitly in the empirical LJ potential, the epsilon value should be scaled. By default, the scaling factor is predicted by this script on the basis of simple properties. It can also be obtained through quantum chemistry calculation, via Symmetry-Adapted Perturbation Theory (SAPT), which can be invoked with the `-q` option. Scaling of the sigma value allows adjustment of the density of the system (if necessary), and can be enabled using the `-s` option which has a default value of 0.985.

The script requires several input files with fragment specification, structure files of fragments in common formats (`.xyz`, `.zmat`, `.mol`, `.pdb`), and the `pair-p.lmp` file.

Format of file containing specification of monomers and dimers:

    # fragment.ff
    MONOMERS
    # name       q/e      mu/D
    c2c1im       1.0      1.1558
    ...
    DIMERS
    # m1         m2       r_COM/A    k_sapt
    c2c1im       dca      2.935      0.61
    ...

where
    * `q` is the charge of the monomer,
    * `mu` is the dipole moment of the monomer,
    * `m1` and `m2` are the monomers forming a dimer,
    * `r_COM` is the distance between the centers of mass of the monomers,
    * `k_sapt` is the scaling factor for the epsilon of LJ potential, obtained by SAPT quantum calculation (optional).

Format of file containing fragment list with atomic type indices:

    # fragment.inp
    # c4c1im dca
    c2c1im  1:8
    C4H10   9:12
    dca    13:15

where atomic indices or/and a range of indices correspond to atomic types associating with this fragment in the `data.lmp` file. In this example, NA, CR, CW, C1, HCR, C1A, HCW, H1 belong to the c2c1im fragment; C2, CS, HC, CT are from the C4H10 fragment and N3A, CZA, NZA are from the dca fragment. Thus, the script requires `c2c1im.zmat`, `C4H10.zmat` and `dca.zmat` structure files.

Scaled epsilon (and sigma) values for LJ interaction are printed into a `pair-p-sc.lmp` file that directly can be used by LAMMPS. The scaling coefficients are outputted to the terminal. If they are obtained by the prediction scheme, SAPT calculated values (if available) are given only for the comparison.

    Epsilon LJ parameters were scaled by k_pred parameter. Changes are marked with '~'.
    Sigma LJ parameters were not scaled.
    ------------------------------------------
    Fragment1    Fragment2    k_sapt    k_pred
    c2c1im       c4h10          0.76      0.78
    c2c1im       dca            0.61      0.68
    c4h10        c4h10          0.94      1.00
    c4h10        dca            0.69      0.72
    ------------------------------------------

<<<<<<< HEAD
## References
=======
**Example 2. Protic ionic liquid (or any other strongly H-bonded system).**

The input files of a system consisting of one ethylammonium nitrate ion pair can be found in the `example_pil/` folder.

1. Steps 1-3 are identical to the ones of **Example 1**.

        fftool 1 N2000.zmat 1 no3.zmat -b 20
        packmol <pack.inp
        fftool 1 N2000.zmat 1 no3.zmat -b 20 -a -l
        python polarizer.py N2000.zmat no3.zmat -f alpha.ff -q
        python scaleLJ.py -q 

    Here modification of the parameters of LJ interactions between N2000 and NO3 fragments is performed using the scaling factor obtained through SAPT calculation (invoked with the `-q` option).

2. Add short range damping of charge-dipole Coulomb interactions between small, highly charged atoms (such as hydrogen) and induced dipoles to prevent the "polarization catastrophe".

        python coul_tt.py -d data-p.lmp -p pair-p-sc.lmp -a 3

    The functional form of the damping function is
    
    <img src="https://render.githubusercontent.com/render/math?math=f(r) = 1 - c \cdot e^{-b r} \sum_{k=0}^4 \frac{(b r)^k}{k!}">

    resulting from an adaptation to the Coulomb interaction of the damping function originally proposed by Tang Toennies for van der Waals interactions. The `b` value is set to 4.5 and the `c` value to 1.0. This function is implemented as `coul/tt` pair style in LAMMPS (version 29Oct20 or newer), the detailed description is given [here](https://lammps.sandia.gov/doc/pair_coul_tt.html). 

    The script requires the `data-p.lmp` file to obtain the list of atoms and their type (polarisable or non-polarisable). 

        1   13.607  # N1 DC
        2   11.611  # C1N DC
        3    1.008  # HN
        4   11.611  # CEN DC
        5    1.008  # H1N
        6    1.008  # HCN
        7   13.601  # NO DC
        8   15.599  # ON DC
        9    0.400  # N1 DP
       10    0.400  # C1N DP
       11    0.400  # CEN DP
       12    0.400  # NO DP
       13    0.400  # ON DP

    The atomic indices of small, highly charged atoms (typically, point charges without LJ sites) should be specified with the `-a` option. The short-range Coulomb interactions of those atoms with all Drude cores and Drude particles should be damped. The corresponding `pair_coeff` lines are appended to the `pair-p-sc.lmp` file.

        pair_coeff    1    3 coul/tt 4.5 1.0
        pair_coeff    2    3 coul/tt 4.5 1.0
        pair_coeff    3    4 coul/tt 4.5 1.0
        pair_coeff    3    7 coul/tt 4.5 1.0
        pair_coeff    3    8 coul/tt 4.5 1.0
        pair_coeff    3   9* coul/tt 4.5 1.0


    Here, the damped interactions are the ones of the HN atom (index 3) with Drude cores (indices 1, 2, 4, 7, 8) and Drude particles (indices 9-13).

    The script prints the command to be included by the user to the `in-p.lmp` file to declare the `coul/tt` pair style. 

        To inlcude to in-p.lmp:
	        pair_style hybrid/overlay ... coul/tt 4 12.0

3. Modify the LJ interaction parameters of particular i-j pairs involved into hydrogen bond formation, if necessary.

    The hydrogen bonds (D-H...A) involving hydrogen atoms represented by 'naked' charges without Lennard-Jones sites could lead to "freezing" of a system when modelled using polarisable force field. To avoid this effect, the repulsive potential between D and A sites should be adjusted with a typical value of the sigma parameter of 3.7 - 3.8 Å.

    In EAN, the hydrogen bond is formed between HN hydrogens atoms of the cation embedded into neighbouring N1 nitrogen atoms and the ON oxygen atoms of the anion. The sigma LJ parameter of the N1-ON interaction should be increased from 3.10 Å to 3.75 Å.

    <img src="example_pil/ean.png" alt="ean" width="300"/>

    The `pair_coeff` parameters of the interaction between N1 and ON atoms in the `pair-p-sc.lmp` file

        pair_coeff    1    8 lj/cut/coul/long     0.037789     3.101612  # N1 ON 
        
    should be replaced by
        
        pair_coeff    1    8 lj/cut/coul/long     0.037789     3.750000  # N1 ON 


References
>>>>>>> a55c1326
----------

* [Packmol](http://www.ime.unicamp.br/~martinez/packmol/):
  L. Martinez et al. J Comp Chem 30 (2009) 2157, DOI:
  [10.1002/jcc.21224](http://dx.doi.org/10.1002/jcc.21224).

* [LAMMPS](http://lammps.sandia.gov/): S. Plimton, J Comp Phys
  117 (1995) 1, DOI:
  [10.1006/jcph.1995.1039](http://dx.doi.org/10.1006/jcph.1995.1039).

* CL&Pol: K. Goloviznina, J. N. Canongia Lopes, M. Costa Gomes, A. A. H. Pádua,  J. Chem. Theory Comput. 15 (2019), 5858, DOI:
  [10.1021/acs.jctc.9b00689](https://doi.org/10.1021/acs.jctc.9b00689).
<<<<<<< HEAD
=======

* CL&Pol for PIL, DES, electrolytes: K. Goloviznina, Z. Gong, M. Costa Gomes, A. A. H. Pádua, submitted to J. Chem. Theory Comput. DOI (preprint):
  [10.26434/chemrxiv.12999524.v2](https://doi.org/10.26434/chemrxiv.12999524.v2).
>>>>>>> a55c1326
<|MERGE_RESOLUTION|>--- conflicted
+++ resolved
@@ -45,12 +45,12 @@
 Two systems, 1-butyl-3-methylimidazolium dicyanamide ([C4C1im][DCA]) and
 ethylammonium nitrate (EAN), are considered as examples of aprotic and protic ionic liquids, respectively.
 
-**Example 1. Aprotic ionic liquid.**
+### Example 1. Aprotic ionic liquid
 
 The input files for a system consisting of one [C4C1im]+ cation and one [DCA]- anion can be found in the `example_il/` folder.
 
 
-## 1. Create input files for a non-polarizable system 
+#### 1. Create input files for a non-polarizable system 
 
 Use `fftool` to create `data.lmp`, `in.lmp` and `pair.lmp` files. A separate `pair.lmp` file containing all i-j pair coefficients is required for future procedures and can be created using the `-a` option of `fftool`. The detailed instructions on how to use `fftool` can be found [here](https://github.com/agiliopadua/fftool).
 
@@ -59,7 +59,7 @@
     fftool 1 c4c1im.zmat 1 dca.zmat -b 20 -a -l
 
 
-## 2. Add Drude induced dipoles to LAMMPS data file using the `polarizer.py` script.
+#### 2. Add Drude induced dipoles to LAMMPS data file using the `polarizer.py` script.
 
     python polarizer.py c4c1im.zmat dca.zmat -f alpha.ff -q -id data.lmp -od data-p.lmp
 
@@ -133,14 +133,9 @@
     #    alternatively pair lj/cut/thole/long could be used avoiding hybrid/overlay and
     #    allowing mixing; see doc pages.
 
-Pair i-j interactions between induced dipoles are described by `pair_coeff` in `pair-drude.lmp`, created by this script. We propose to concatenate `pair.lmp` and `pair-drude.lmp` files into `pair-p.lmp`.
-
-
-<<<<<<< HEAD
-## 3. Scale parameters of LJ interactions between particular fragments.
-=======
-    Pair i-j interactions between induced dipoles are described by `pair_coeff` in `pair-drude.lmp`. The script creates these files and concatenates `pair.lmp` and `pair-drude.lmp` files into `pair-p.lmp`, which is used for the next step.
->>>>>>> a55c1326
+Pair i-j interactions between induced dipoles are described by `pair_coeff` in `pair-drude.lmp`. The script creates these files and concatenates `pair.lmp` and `pair-drude.lmp` files into `pair-p.lmp`, which is used for the next step.
+
+#### 3. Scale parameters of LJ interactions between fragments  using the `scaleLJ.py` script
 
     python scaleLJ.py -f fragment.ff -a alpha.ff -i fragment.inp -ip pair-p.lmp -op pair-p-sc.lmp
 
@@ -189,100 +184,94 @@
     c4h10        dca            0.69      0.72
     ------------------------------------------
 
-<<<<<<< HEAD
-## References
-=======
-**Example 2. Protic ionic liquid (or any other strongly H-bonded system).**
+### Example 2. Protic ionic liquid (or any other strongly H-bonded system)
 
 The input files of a system consisting of one ethylammonium nitrate ion pair can be found in the `example_pil/` folder.
 
-1. Steps 1-3 are identical to the ones of **Example 1**.
-
-        fftool 1 N2000.zmat 1 no3.zmat -b 20
-        packmol <pack.inp
-        fftool 1 N2000.zmat 1 no3.zmat -b 20 -a -l
-        python polarizer.py N2000.zmat no3.zmat -f alpha.ff -q
-        python scaleLJ.py -q 
-
-    Here modification of the parameters of LJ interactions between N2000 and NO3 fragments is performed using the scaling factor obtained through SAPT calculation (invoked with the `-q` option).
-
-2. Add short range damping of charge-dipole Coulomb interactions between small, highly charged atoms (such as hydrogen) and induced dipoles to prevent the "polarization catastrophe".
-
-        python coul_tt.py -d data-p.lmp -p pair-p-sc.lmp -a 3
-
-    The functional form of the damping function is
+#### 1. Steps 1-3 are identical to the ones of Example 1
+
+    fftool 1 N2000.zmat 1 no3.zmat -b 20
+    packmol <pack.inp
+    fftool 1 N2000.zmat 1 no3.zmat -b 20 -a -l
+    python polarizer.py N2000.zmat no3.zmat -f alpha.ff -q
+    python scaleLJ.py -q 
+
+Here modification of the parameters of LJ interactions between N2000 and NO3 fragments is performed using the scaling factor obtained through SAPT calculation (invoked with the `-q` option).
+
+#### 2. Add short range damping of charge-dipole Coulomb interactions
+
+This is almos always needed between small, highly charged atoms (such as hydrogen) and induced dipoles to prevent the "polarization catastrophe".
+
+    python coul_tt.py -d data-p.lmp -p pair-p-sc.lmp -a 3
+
+The functional form of the damping function is
     
     <img src="https://render.githubusercontent.com/render/math?math=f(r) = 1 - c \cdot e^{-b r} \sum_{k=0}^4 \frac{(b r)^k}{k!}">
 
-    resulting from an adaptation to the Coulomb interaction of the damping function originally proposed by Tang Toennies for van der Waals interactions. The `b` value is set to 4.5 and the `c` value to 1.0. This function is implemented as `coul/tt` pair style in LAMMPS (version 29Oct20 or newer), the detailed description is given [here](https://lammps.sandia.gov/doc/pair_coul_tt.html). 
-
-    The script requires the `data-p.lmp` file to obtain the list of atoms and their type (polarisable or non-polarisable). 
-
-        1   13.607  # N1 DC
-        2   11.611  # C1N DC
-        3    1.008  # HN
-        4   11.611  # CEN DC
-        5    1.008  # H1N
-        6    1.008  # HCN
-        7   13.601  # NO DC
-        8   15.599  # ON DC
-        9    0.400  # N1 DP
-       10    0.400  # C1N DP
-       11    0.400  # CEN DP
-       12    0.400  # NO DP
-       13    0.400  # ON DP
-
-    The atomic indices of small, highly charged atoms (typically, point charges without LJ sites) should be specified with the `-a` option. The short-range Coulomb interactions of those atoms with all Drude cores and Drude particles should be damped. The corresponding `pair_coeff` lines are appended to the `pair-p-sc.lmp` file.
-
-        pair_coeff    1    3 coul/tt 4.5 1.0
-        pair_coeff    2    3 coul/tt 4.5 1.0
-        pair_coeff    3    4 coul/tt 4.5 1.0
-        pair_coeff    3    7 coul/tt 4.5 1.0
-        pair_coeff    3    8 coul/tt 4.5 1.0
-        pair_coeff    3   9* coul/tt 4.5 1.0
-
-
-    Here, the damped interactions are the ones of the HN atom (index 3) with Drude cores (indices 1, 2, 4, 7, 8) and Drude particles (indices 9-13).
-
-    The script prints the command to be included by the user to the `in-p.lmp` file to declare the `coul/tt` pair style. 
-
-        To inlcude to in-p.lmp:
-	        pair_style hybrid/overlay ... coul/tt 4 12.0
-
-3. Modify the LJ interaction parameters of particular i-j pairs involved into hydrogen bond formation, if necessary.
-
-    The hydrogen bonds (D-H...A) involving hydrogen atoms represented by 'naked' charges without Lennard-Jones sites could lead to "freezing" of a system when modelled using polarisable force field. To avoid this effect, the repulsive potential between D and A sites should be adjusted with a typical value of the sigma parameter of 3.7 - 3.8 Å.
-
-    In EAN, the hydrogen bond is formed between HN hydrogens atoms of the cation embedded into neighbouring N1 nitrogen atoms and the ON oxygen atoms of the anion. The sigma LJ parameter of the N1-ON interaction should be increased from 3.10 Å to 3.75 Å.
+resulting from an adaptation to the Coulomb interaction of the damping function originally proposed by Tang Toennies for van der Waals interactions. The `b` value is set to 4.5 and the `c` value to 1.0. This function is implemented as `coul/tt` pair style in LAMMPS (version 29Oct20 or newer), the detailed description is given [here](https://lammps.sandia.gov/doc/pair_coul_tt.html). 
+
+The script requires the `data-p.lmp` file to obtain the list of atoms and their type (polarisable or non-polarisable). 
+
+     1   13.607  # N1 DC
+     2   11.611  # C1N DC
+     3    1.008  # HN
+     4   11.611  # CEN DC
+     5    1.008  # H1N
+     6    1.008  # HCN
+     7   13.601  # NO DC
+     8   15.599  # ON DC
+     9    0.400  # N1 DP
+    10    0.400  # C1N DP
+    11    0.400  # CEN DP
+    12    0.400  # NO DP
+    13    0.400  # ON DP
+
+The atomic indices of small, highly charged atoms (typically, point charges without LJ sites) should be specified with the `-a` option. The short-range Coulomb interactions of those atoms with all Drude cores and Drude particles should be damped. The corresponding `pair_coeff` lines are appended to the `pair-p-sc.lmp` file.
+
+    pair_coeff    1    3 coul/tt 4.5 1.0
+    pair_coeff    2    3 coul/tt 4.5 1.0
+    pair_coeff    3    4 coul/tt 4.5 1.0
+    pair_coeff    3    7 coul/tt 4.5 1.0
+    pair_coeff    3    8 coul/tt 4.5 1.0
+    pair_coeff    3   9* coul/tt 4.5 1.0
+
+Here, the damped interactions are the ones of the HN atom (index 3) with Drude cores (indices 1, 2, 4, 7, 8) and Drude particles (indices 9-13).
+
+The script prints the command to be included by the user to the `in-p.lmp` file to declare the `coul/tt` pair style. 
+
+    To inlcude to in-p.lmp:
+	    pair_style hybrid/overlay ... coul/tt 4 12.0
+
+#### 3. Modify the LJ interaction parameters of i-j pairs involved in hydrogen bonds
+
+Hydrogen bonds (D-H...A) involving hydrogen atoms represented by 'naked' charges without Lennard-Jones sites could lead to "freezing" of a system when modelled using polarisable force field. To avoid this effect, the repulsive potential between D and A sites should be adjusted with a typical value of the sigma parameter of 3.7 to 3.8 Å.
+
+In EAN, the hydrogen bond is formed between HN hydrogens atoms of the cation embedded into neighbouring N1 nitrogen atoms and the ON oxygen atoms of the anion. The sigma LJ parameter of the N1-ON interaction should be increased from 3.10 Å to 3.75 Å.
 
     <img src="example_pil/ean.png" alt="ean" width="300"/>
 
-    The `pair_coeff` parameters of the interaction between N1 and ON atoms in the `pair-p-sc.lmp` file
-
-        pair_coeff    1    8 lj/cut/coul/long     0.037789     3.101612  # N1 ON 
+The `pair_coeff` parameters of the interaction between N1 and ON atoms in the `pair-p-sc.lmp` file
+
+    pair_coeff    1    8 lj/cut/coul/long     0.037789     3.101612  # N1 ON 
         
-    should be replaced by
+should be replaced by
         
-        pair_coeff    1    8 lj/cut/coul/long     0.037789     3.750000  # N1 ON 
-
-
-References
->>>>>>> a55c1326
-----------
+    pair_coeff    1    8 lj/cut/coul/long     0.037789     3.750000  # N1 ON 
+
+
+## References
 
 * [Packmol](http://www.ime.unicamp.br/~martinez/packmol/):
   L. Martinez et al. J Comp Chem 30 (2009) 2157, DOI:
-  [10.1002/jcc.21224](http://dx.doi.org/10.1002/jcc.21224).
+  [10.1002/jcc.21224](http://dx.doi.org/10.1002/jcc.21224)
 
 * [LAMMPS](http://lammps.sandia.gov/): S. Plimton, J Comp Phys
   117 (1995) 1, DOI:
-  [10.1006/jcph.1995.1039](http://dx.doi.org/10.1006/jcph.1995.1039).
+  [10.1006/jcph.1995.1039](http://dx.doi.org/10.1006/jcph.1995.1039)
 
 * CL&Pol: K. Goloviznina, J. N. Canongia Lopes, M. Costa Gomes, A. A. H. Pádua,  J. Chem. Theory Comput. 15 (2019), 5858, DOI:
-  [10.1021/acs.jctc.9b00689](https://doi.org/10.1021/acs.jctc.9b00689).
-<<<<<<< HEAD
-=======
-
-* CL&Pol for PIL, DES, electrolytes: K. Goloviznina, Z. Gong, M. Costa Gomes, A. A. H. Pádua, submitted to J. Chem. Theory Comput. DOI (preprint):
-  [10.26434/chemrxiv.12999524.v2](https://doi.org/10.26434/chemrxiv.12999524.v2).
->>>>>>> a55c1326
+  [10.1021/acs.jctc.9b00689](https://doi.org/10.1021/acs.jctc.9b00689), arXiv [1703.01540](https://arxiv.org/abs/1703.01540)
+
+* CL&Pol for PIL, DES, electrolytes: K. Goloviznina, Z. Gong, M. Costa Gomes,
+  A. A. H. Pádua, J. Chem. Theory Comput. (2021) DOI:
+  [10.26434/10.1021/acs.jctc.0c01002](https://doi.org/10.1021/acs.jctc.0c01002), ChemRxiv [10.26434/chemrxiv.12999524](https://doi.org/10.26434/chemrxiv.12999524)